--- conflicted
+++ resolved
@@ -1,8 +1,3 @@
-<<<<<<< HEAD
-use parking_lot::RwLock;
-use crate::entity::EntityManager;
-
-=======
 
 use parking_lot::RwLock;
 use xsparseset::{SparseSetHashMap};
@@ -12,7 +7,6 @@
     storage::{ComponentStorage, StorageRead, StorageWrite},
     Component, ComponentTypeId, Entity, EntityId,GroupType, StorageId,
 };
->>>>>>> c76e40c3
 
 /// The core of XECS
 pub struct World {
@@ -28,8 +22,6 @@
             entities: RwLock::new(EntityManager::new()),
         }
     }
-<<<<<<< HEAD
-=======
 
     /// Register a custom component storage with `ComponentTypeId`
     /// # Panics
@@ -105,7 +97,6 @@
         std::mem::drop(manager);
         self.entity(id).unwrap_or_else(|| unreachable!())
     }
->>>>>>> c76e40c3
 }
 
 #[cfg(test)]
