use std::any::TypeId;

use crate::Component;

#[derive(Debug, Clone, Copy, PartialEq, Eq, PartialOrd, Ord, Hash)]
<<<<<<< HEAD
=======
pub enum InnerStorageId{
    Group(u32),
    Storage(ComponentTypeId)
}

/// An ID allocated by World.  
#[derive(Debug, Clone, Copy, PartialEq, Eq, PartialOrd, Ord, Hash)]
>>>>>>> c76e40c3
pub enum ComponentTypeId {
    /// Rust type
    Rust(TypeId),
    /// Other Type   
    /// Used for FFI type
    Other(u64),
}

impl ComponentTypeId {
    /// Get `StorageId` from a rust type
    pub fn from_rust_type<T: Component>() -> ComponentTypeId {
        ComponentTypeId::Rust(TypeId::of::<T>())
    }

    /// Check it is rust type
    pub fn is_rust_type(&self) -> bool {
        if let ComponentTypeId::Rust(_) = self {
            true
        } else {
            false
        }
    }

    /// Check it is other type
    pub fn is_other_type(&self) -> bool {
        if let ComponentTypeId::Other(_) = self {
            true
        } else {
            false
        }
    }

    /// Try to convert it to Rust Type Id
    pub fn try_into_rust_type(self) -> Option<TypeId> {
        self.try_into().ok()
    }
}

impl TryInto<TypeId> for ComponentTypeId {
    type Error = ();

    fn try_into(self) -> Result<TypeId, Self::Error> {
        match self {
            ComponentTypeId::Rust(rust_type) => Ok(rust_type),
            ComponentTypeId::Other(_) => Err(()),
        }
    }
}

#[derive(Debug, Clone, Copy, PartialEq, Eq, PartialOrd, Ord, Hash)]
pub struct StorageId(InnerStorageId);

impl StorageId {
    /// Check a stroage is component stroage
    pub fn is_component_storage(&self) -> bool{
        match &self.0 {
            InnerStorageId::Group(_) => false,
            InnerStorageId::Storage(_) => true,
        }
    }

    /// Check a stroage is group stroage
    pub fn is_group_storage(&self) -> bool{
        match &self.0 {
            InnerStorageId::Group(_) => true,
            InnerStorageId::Storage(_) => false,
        }
    }
}<|MERGE_RESOLUTION|>--- conflicted
+++ resolved
@@ -3,8 +3,6 @@
 use crate::Component;
 
 #[derive(Debug, Clone, Copy, PartialEq, Eq, PartialOrd, Ord, Hash)]
-<<<<<<< HEAD
-=======
 pub enum InnerStorageId{
     Group(u32),
     Storage(ComponentTypeId)
@@ -12,7 +10,6 @@
 
 /// An ID allocated by World.  
 #[derive(Debug, Clone, Copy, PartialEq, Eq, PartialOrd, Ord, Hash)]
->>>>>>> c76e40c3
 pub enum ComponentTypeId {
     /// Rust type
     Rust(TypeId),
